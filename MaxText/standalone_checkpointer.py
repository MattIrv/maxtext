--- conflicted
+++ resolved
@@ -30,11 +30,8 @@
 import jax
 from jax import numpy as jnp
 import numpy as np
-<<<<<<< HEAD
 import orbax.checkpoint.experimental.emergency.checkpoint_manager as emergency_checkpoint_manager
-=======
 import storage_utils
->>>>>>> 48c3aa3c
 
 import checkpointing
 import max_utils
