"""
Copyright 2023 Google LLC

Licensed under the Apache License, Version 2.0 (the "License");
you may not use this file except in compliance with the License.
You may obtain a copy of the License at

     https://www.apache.org/licenses/LICENSE-2.0

Unless required by applicable law or agreed to in writing, software
distributed under the License is distributed on an "AS IS" BASIS,
WITHOUT WARRANTIES OR CONDITIONS OF ANY KIND, either express or implied.
See the License for the specific language governing permissions and
limitations under the License.
"""

# pylint: disable=g-bad-todo, abstract-method, consider-using-with, ungrouped-imports
"""Standalone checkpointer - only saves and restores checkpoints at regular intervals, accesses storage needs."""

# Calling jax.device_count here prevents a "TPU platform already registered" error.
# See github.com/google/maxtext/issues/20 for more

import datetime
import os
import time

from typing import Sequence
from absl import app
from flax.linen import partitioning as nn_partitioning
import jax
from jax import numpy as jnp
import numpy as np
import storage_utils

import checkpointing
import max_utils
import max_logging
import pyconfig
from train import setup_mesh_and_model, get_first_step, validate_train_config, save_checkpoint

from layers import models
import orbax.checkpoint

Transformer = models.Transformer

CHECKPOINT_RESTORE_TIME_DIRECTORY = "ckpt_restore_time"
CHECKPOINT_WRITE_TIME_DIRECTORY = "ckpt_write_time"

def checkpoint_loop(config, state=None):
  """Main Checkpointing loop.
  Saves checkpoints.
  Args:
    config:
    state:
    ckpt_path:
  Returns:
  """
  ckpt_read_time = []
  ckpt_write_time = []
  init_rng, _, checkpoint_manager, mesh, model, _, tx = setup_mesh_and_model(config)

  unboxed_abstract_state, _, _ = max_utils.get_abstract_state(model, tx, config, init_rng, mesh, is_training=True)
  # A barrier to sync all hosts before starting to restore checkpoint
  jax.experimental.multihost_utils.sync_global_devices("Barrier before load")
  checkpoint_load_start = datetime.datetime.now()
  with nn_partitioning.axis_rules(config.logical_axis_rules):
    state, _ = checkpointing.load_state_if_possible(
        checkpoint_manager, None, config.load_parameters_path, config.load_full_state_path, unboxed_abstract_state
    )
    if state:
      state = state["items"]

  jax.block_until_ready(state)
  checkpoint_load_end = datetime.datetime.now()
  
  if state is not None:  # Checkpoint was available for restore
    if jax.process_index() == 0:
      max_logging.log(f"STANDALONE CHECKPOINTER : Initial checkpoint restored in : {checkpoint_load_end - checkpoint_load_start}")
  else:  # Checkpoint was unavailable, state needs to be initialized
    state, _, _, _ = max_utils.setup_training_state(model, None, tx, config, init_rng, mesh, checkpoint_manager)
  state = add_entropy_to_checkpoint(state)

  start_step = get_first_step(state)  # this is the start_step for training
  for step in np.arange(start_step, config.steps):
    start_time = datetime.datetime.now()
    if checkpoint_manager is not None:
      # A barrier to sync all hosts before starting to save checkpoint
      jax.experimental.multihost_utils.sync_global_devices("Barrier before save")
<<<<<<< HEAD
      if save_checkpoint(checkpoint_manager, int(step), state):
=======
      start_time = datetime.datetime.now()
      if save_checkpoint(checkpoint_manager, step, state):
>>>>>>> 9d7bb8c2
        checkpoint_manager.wait_until_finished()
        end_time = datetime.datetime.now()
        checkpoint_write_time = (end_time - start_time).total_seconds()
        ckpt_write_time.append([jax.process_index(), checkpoint_write_time])
        if jax.process_index() == 0:
          max_logging.log(f"STANDALONE CHECKPOINTER : Checkpoint saved in {end_time - start_time} ,step {step}, on host 0")
    if jax.process_index() == 0:
      elapsed_time = datetime.datetime.now() - start_time
      time_to_wait = config.per_step_interval - elapsed_time.total_seconds()
      if time_to_wait > 0:
        max_logging.log(f"Waiting {time_to_wait} seconds to reach step time of {config.per_step_interval} seconds for step {step}")
        time.sleep(time_to_wait)
    jax.experimental.multihost_utils.sync_global_devices("Barrier after step")
          
  if config.gcs_metrics_bucket:
    max_logging.log(f"Uploading write metrics to GCS bucket {config.gcs_metrics_bucket} on host {jax.process_index()}")
    
    base_name = f"{jax.process_index()}.csv"
    storage_utils.upload_csv(
        config.gcs_metrics_bucket, 
        os.path.join(config.run_name, CHECKPOINT_WRITE_TIME_DIRECTORY, base_name), 
        ckpt_write_time
    )
    max_logging.log(f"Finished uploading write metrics to GCS bucket {config.gcs_metrics_bucket} on host {jax.process_index()}  for run {config.run_name}")

  for step in np.arange(start_step, config.steps):
    if checkpoint_manager is not None:
      # A barrier to sync all hosts before starting to save checkpoint
      jax.experimental.multihost_utils.sync_global_devices("Barrier before restore")
      start_time = datetime.datetime.now()
      try:
        state = checkpoint_manager.restore(
              step,
              args=orbax.checkpoint.args.Composite(items=orbax.checkpoint.args.PyTreeRestore(item=unboxed_abstract_state)),
            )
        if state:
          state = state["items"]
      except FileNotFoundError:
        # No checkpoint was found for the step, presumably because one was not produced for the step. Continue on.
        continue
      jax.block_until_ready(state)
      end_time = datetime.datetime.now()
      checkpoint_restore_time = (end_time - start_time).total_seconds()
      ckpt_read_time.append([jax.process_index(), checkpoint_restore_time])
      if jax.process_index() == 0:
        max_logging.log(f"STANDALONE CHECKPOINTER : Checkpoint restored in {end_time - start_time} ,step {step}, on host 0")
  
  if config.gcs_metrics_bucket:
    max_logging.log(f"Uploading restore metrics to GCS bucket {config.gcs_metrics_bucket} on host {jax.process_index()}")
    
    base_name = f"{jax.process_index()}.csv"
    storage_utils.upload_csv(
        config.gcs_metrics_bucket, 
        os.path.join(config.run_name, CHECKPOINT_RESTORE_TIME_DIRECTORY, base_name), 
        ckpt_read_time
    )
    max_logging.log(f"Finished uploading restore metrics to GCS bucket {config.gcs_metrics_bucket} on host {jax.process_index()} for run {config.run_name}")

  return state


def add_entropy_to_checkpoint(state):
  """Introduce randomness in checkpoints. This is useful to simulate real checkpoints, without training.
  Args:
    state: Initial state
  Returns:
    state: Returns state with entropy added to the optimizer state.
  """
  with jax.spmd_mode("allow_all"):
    opt_0 = state.opt_state[0]
    opt_0 = opt_0._replace(mu=jax.tree_util.tree_map(lambda k: jnp.cos(1000 * k), state.params))
    opt_0 = opt_0._replace(nu=jax.tree_util.tree_map(lambda k: jnp.sin(1000 * k), state.params))
    new_opt = [opt_0] + list(state.opt_state[1:])
    state = state.replace(opt_state=new_opt)
    return state


def main(argv: Sequence[str]) -> None:
  jax.config.update("jax_cpu_enable_gloo_collectives", True)
  os.environ["TF_CPP_MIN_LOG_LEVEL"] = "0"
  pyconfig.initialize(argv)
  config = pyconfig.config
  validate_train_config(config)
  print(f"Found {jax.device_count()} devices.")
  print(f"Found {jax.process_count()} processes.")
  print(f"Found {jax.devices()} devices.")
  os.environ["TFDS_DATA_DIR"] = config.dataset_path
  checkpoint_loop(config)


if __name__ == "__main__":
  app.run(main)<|MERGE_RESOLUTION|>--- conflicted
+++ resolved
@@ -86,12 +86,8 @@
     if checkpoint_manager is not None:
       # A barrier to sync all hosts before starting to save checkpoint
       jax.experimental.multihost_utils.sync_global_devices("Barrier before save")
-<<<<<<< HEAD
+      start_time = datetime.datetime.now()
       if save_checkpoint(checkpoint_manager, int(step), state):
-=======
-      start_time = datetime.datetime.now()
-      if save_checkpoint(checkpoint_manager, step, state):
->>>>>>> 9d7bb8c2
         checkpoint_manager.wait_until_finished()
         end_time = datetime.datetime.now()
         checkpoint_write_time = (end_time - start_time).total_seconds()
