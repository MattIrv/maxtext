--- conflicted
+++ resolved
@@ -48,10 +48,7 @@
 def find_nans_and_infs(pytree):
   def finder(x):
     return jnp.any(jnp.isinf(x) | jnp.isnan(x))
-<<<<<<< HEAD
-=======
-
->>>>>>> 18ba1a7d
+
   bad_pytree = jax.tree_util.tree_map(finder, pytree)
   return jax.tree_util.tree_flatten(bad_pytree)
 
