#  Copyright 2023 Google LLC
#
#  Licensed under the Apache License, Version 2.0 (the "License");
#  you may not use this file except in compliance with the License.
#  You may obtain a copy of the License at
#
#       https://www.apache.org/licenses/LICENSE-2.0
#
#  Unless required by applicable law or agreed to in writing, software
#  distributed under the License is distributed on an "AS IS" BASIS,
#  WITHOUT WARRANTIES OR CONDITIONS OF ANY KIND, either express or implied.
#  See the License for the specific language governing permissions and
#  limitations under the License.

"""Transformer models."""
# pylint: disable=arguments-differ
# pylint: disable=no-name-in-module

from typing import Callable, Optional


from flax import linen as nn
import jax
import jax.numpy as jnp
import common_types
from layers import attentions
from layers import embeddings
from layers import linears
from layers import normalizations

Array = common_types.Array
Config = common_types.Config
DType = common_types.DType
Mesh = common_types.Mesh
ScanIn = common_types.ScanIn

Embed = embeddings.Embed
Attention = attentions.Attention
RMSNorm = normalizations.RMSNorm
PositionalEmbedding = embeddings.PositionalEmbedding

#------------------------------------------------------------------------------
# The network: Decoder & Transformer Definitions
#------------------------------------------------------------------------------


class DecoderLayer(nn.Module):
  """Transformer decoder layer that attends to the encoder."""
  config: Config
  mesh: Mesh

  @nn.compact
  def __call__(self,
               inputs,
               decoder_segment_ids,
               decoder_positions,
               deterministic,
               model_mode,
              ):
    cfg = self.config
    mesh = self.mesh

    inputs = nn.with_logical_constraint(
        inputs, ('activation_batch', 'activation_length', 'activation_embed'))

    # inputs: embedded inputs to the decoder with shape [batch, length, emb_dim]
    lnx = RMSNorm(
        dtype=cfg.dtype,
        name='pre_self_attention_norm',
        epsilon=cfg.rms_norm_epsilon,
        kernel_axes=('embed',))(inputs)
    lnx = nn.with_logical_constraint(
        lnx, ('activation_batch', 'activation_length', 'activation_embed'))

    attention_layer = Attention(
      config = self.config,
      num_query_heads=cfg.num_query_heads,
      num_kv_heads=cfg.num_kv_heads,
      head_dim=cfg.head_dim,
      max_target_length=cfg.max_target_length,
      attention_kernel=cfg.attention,
      mesh=mesh,
      dtype=cfg.dtype,
      dropout_rate=cfg.dropout_rate,
      name='self_attention',
      use_int8=cfg.int8_training)


    attention_lnx = attention_layer(
      lnx,
      lnx,
      decoder_positions,
      decoder_segment_ids=decoder_segment_ids,
      deterministic=deterministic,
      model_mode=model_mode)

    attention_lnx = nn.with_logical_constraint(
        attention_lnx,
        ('activation_batch', 'activation_length', 'activation_embed'))

    # MLP block.
    mlp_lnx = linears.MlpBlock(
        intermediate_dim=cfg.mlp_dim,
        activations=cfg.mlp_activations,
        intermediate_dropout_rate=cfg.dropout_rate,
        dtype=cfg.dtype,
        name='mlp',
        config=cfg,
    )(lnx, deterministic=deterministic)
    mlp_lnx = nn.with_logical_constraint(
        mlp_lnx, ('activation_batch', 'activation_length', 'activation_embed')
    )

    next_layer_addition = mlp_lnx + attention_lnx

    next_layer_addition_dropped_out = nn.Dropout(
        rate=cfg.dropout_rate, broadcast_dims=(-2,)
    )(next_layer_addition, deterministic=deterministic)

    layer_output = next_layer_addition_dropped_out + inputs
    layer_output = nn.with_logical_constraint(
        layer_output,
        ('activation_batch', 'activation_length', 'activation_embed'),
    )

    if cfg.record_internal_nn_metrics:
      self.sow('intermediates', 'activation_mean', jnp.mean(layer_output))
      self.sow('intermediates', 'activation_stdev', jnp.std(layer_output))
      self.sow(
          'intermediates',
          'activation_fraction_zero',
          jnp.sum(layer_output == 0) / jnp.size(layer_output),
      )

    if cfg.scan_layers:
      return layer_output, None

    if cfg.scan_layers:
      return layer_output, None
    else:
      return layer_output


class Decoder(nn.Module):
  """A stack of decoder layers as a part of an encoder-decoder architecture."""
  config: Config
  shared_embedding: nn.Module
  mesh: Mesh

  def get_decoder_layer(self):
    if self.config.model_name == "default":
      return DecoderLayer
<<<<<<< HEAD
    elif self.config.model_name.startswith("llama2"):
      from layers import llama2
      return llama2.LlamaDecoderLayer
    elif self.config.model_name.startswith("mistral"):
      # TODO(ranran): update to Mistral with sliding window attention
=======
    elif self.config.model_name[0:7] == "llama2-":
>>>>>>> bba45ce4
      from layers import llama2
      return llama2.LlamaDecoderLayer
    elif self.config.model_name[0:6] == "gamma-":
      from layers import gamma
      return gamma.GammaDecoderLayer
    else:
      raise ValueError(f"Incorrect model name {self.config.model_name=}")


  @nn.compact
  def __call__(self,
               decoder_input_tokens,
               decoder_positions,
               decoder_segment_ids=None,
               deterministic=False,
               model_mode=common_types.MODEL_MODE_TRAIN,
              ):
    cfg = self.config
    mesh = self.mesh
    assert decoder_input_tokens.ndim == 2  # [batch, len]

    # [batch, length] -> [batch, length, emb_dim]
    y = self.shared_embedding(decoder_input_tokens.astype('int32'))
    y = nn.Dropout(
        rate=cfg.dropout_rate, broadcast_dims=(-2,))(
            y, deterministic=deterministic)
    y = y.astype(cfg.dtype)

    if cfg.use_positional_embedding:
      y = PositionalEmbedding(cfg.base_emb_dim)(y, decoder_positions)

    BlockLayer = self.get_decoder_layer()

    if cfg.remat_policy != 'none':
      if cfg.remat_policy == 'minimal':
        policy = jax.checkpoint_policies.checkpoint_dots_with_no_batch_dims
      elif cfg.remat_policy == 'proj':
        policy = jax.checkpoint_policies.save_only_these_names(
            'query_proj', 'value_proj', 'key_proj'
        )
      else:
        assert (
            cfg.remat_policy == 'full'
        ), 'Remat policy needs to be on list of remat policies'
        policy = None
      BlockLayer = nn.remat(  # pylint: disable=invalid-name
          BlockLayer,
          prevent_cse=not cfg.scan_layers,
          policy=policy,
          static_argnums=(-1, -2, -3, -4, -5),
      )
    if cfg.scan_layers:
      initializing = self.is_mutable_collection('params')
      params_spec = (
          cfg.param_scan_axis if initializing else ScanIn(cfg.param_scan_axis)
      )
      cache_spec = 0
      y, _ = nn.scan(
          BlockLayer,
          variable_axes={
              'params': params_spec,
              'cache': cache_spec,
              'intermediates': 0,
          },
          split_rngs={
              'params': True,
              'dropout': cfg.enable_dropout,
              'aqt': cfg.int8_training,
          },
          in_axes=(
              nn.broadcast,
              nn.broadcast,
              nn.broadcast,
              nn.broadcast,
          ),
          length=cfg.num_decoder_layers,
          metadata_params={nn.PARTITION_NAME: 'layers'},
      )(config=cfg, mesh=mesh, name='layers')(
          y,
          decoder_segment_ids,
          decoder_positions,
          deterministic,
          model_mode,
      )
    else:
      for lyr in range(cfg.num_decoder_layers):
        y = BlockLayer(config=cfg, mesh=mesh, name=f'layers_{lyr}')(
            y,
            decoder_segment_ids,
            decoder_positions,
            deterministic,
            model_mode,
        )

    y = RMSNorm(dtype=cfg.dtype, name='decoder_norm', epsilon=cfg.rms_norm_epsilon,kernel_axes=('embed',))(y)
    y = nn.Dropout(rate=cfg.dropout_rate, broadcast_dims=(-2,))(
        y, deterministic=deterministic
    )

    # [batch, length, emb_dim] -> [batch, length, vocab_size]
    if cfg.logits_via_embedding:
      # Use the transpose of embedding matrix for logit transform.
      logits = self.shared_embedding.attend(y)
      # Correctly normalize pre-softmax logits for this shared case.
      logits = logits / jnp.sqrt(y.shape[-1])
    else:
      logits = linears.DenseGeneral(
          cfg.vocab_size,
          dtype=jnp.float32,  # Use float32 for stabiliity.
          kernel_axes=('embed', 'vocab'),
          name='logits_dense',
          use_int8=cfg.int8_training)(y)
    logits = nn.with_logical_constraint(
        logits, ('activation_batch', 'activation_length', 'activation_vocab'))
    return logits


class Transformer(nn.Module):
  """An decoder-only Transformer model."""
  # pylint: disable=attribute-defined-outside-init
  config: Config
  mesh: Mesh

  def setup(self):
    """Initialize shared_embedding & decoder layers."""

    cfg = self.config
    mesh = self.mesh
    self.shared_embedding = Embed(
        num_embeddings=cfg.vocab_size,
        features=cfg.emb_dim,
        dtype=cfg.dtype,
        attend_dtype=jnp.float32,  # for logit training stability
        embedding_init=nn.initializers.normal(stddev=1.0),
        name='token_embedder',
        config=cfg,
    )

    self.decoder = Decoder(
        config=cfg, shared_embedding=self.shared_embedding, mesh=mesh
    )

  def __call__(
      self,
      decoder_input_tokens,
      decoder_positions,
      decoder_segment_ids=None,
      enable_dropout=True,
      model_mode=common_types.MODEL_MODE_TRAIN
  ):
    """Applies Transformer decoder-branch on encoded-input and target."""

    if decoder_segment_ids is not None and model_mode == common_types.MODEL_MODE_AUTOREGRESSIVE:
      raise ValueError(
        f'During autoregressive decoding we assume the tokens are in the active sequence'
        f' which is always {common_types.DECODING_ACTIVE_SEQUENCE_INDICATOR}.')

    logits = self.decoder(
        decoder_input_tokens=decoder_input_tokens,
        decoder_positions=decoder_positions,
        decoder_segment_ids=decoder_segment_ids,
        deterministic=not enable_dropout,
        model_mode=model_mode,
    )
    return logits<|MERGE_RESOLUTION|>--- conflicted
+++ resolved
@@ -150,18 +150,14 @@
   def get_decoder_layer(self):
     if self.config.model_name == "default":
       return DecoderLayer
-<<<<<<< HEAD
     elif self.config.model_name.startswith("llama2"):
       from layers import llama2
       return llama2.LlamaDecoderLayer
     elif self.config.model_name.startswith("mistral"):
       # TODO(ranran): update to Mistral with sliding window attention
-=======
-    elif self.config.model_name[0:7] == "llama2-":
->>>>>>> bba45ce4
       from layers import llama2
       return llama2.LlamaDecoderLayer
-    elif self.config.model_name[0:6] == "gamma-":
+    elif self.config.model_name.startswith("gamma"):
       from layers import gamma
       return gamma.GammaDecoderLayer
     else:
